0.7.1	UNRELEASED

 BUG FIXES

  * Fix double decref in _diff_tree.c. (Ted Horst, #715528)

  * Fix the build on Windows. (Pascal Quantin)

  * Fix get_transport_and_path compatibility with pre-2.6.5 versions of Python.
    (Max Bowsher, #707438)

  * BaseObjectStore.determine_wants_all no longer breaks on zero SHAs.
    (Jelmer Vernooij)

 IMPROVEMENTS

  * Sphinxified documentation. (Lukasz Balcerzak)

 API CHANGES

<<<<<<< HEAD
  * The order of the parameters to Tree.add(name, mode, sha) has changed, and
    is now consistent with the rest of Dulwich. Existing code will still
    work but print a DeprecationWarning. (Jelmer Vernooij, #663550)
=======
  * Tree.entries() is now deprecated in favour of Tree.items() and
    Tree.iteritems(). (Jelmer Vernooij)
>>>>>>> 962e93dc

0.7.0	2011-01-21

 FEATURES

  * New `dulwich.diff_tree` module for simple content-based rename detection.
    (Dave Borowitz)

  * Add Tree.items(). (Jelmer Vernooij)

  * Add eof() and unread_pkt_line() methods to Protocol. (Dave Borowitz)

  * Add write_tree_diff(). (Jelmer Vernooij)

  * Add `serve_command` function for git server commands as executables.
    (Jelmer Vernooij)

  * dulwich.client.get_transport_and_path now supports rsync-style repository URLs.
    (Dave Borowitz, #568493)

 BUG FIXES

  * Correct short-circuiting operation for no-op fetches in the server.
    (Dave Borowitz)

  * Support parsing git mbox patches without a version tail, as generated by
    Mercurial.  (Jelmer Vernooij)

  * Fix dul-receive-pack and dul-upload-pack. (Jelmer Vernooij)

  * Zero-padded file modes in Tree objects no longer trigger an exception but
    the check code warns about them. (Augie Fackler, #581064)

  * Repo.init() now honors the mkdir flag. (#671159)

  * The ref format is now checked when setting a ref rather than when reading it back.
    (Dave Borowitz, #653527)

  * Make sure pack files are closed correctly. (Tay Ray Chuan)

 DOCUMENTATION

  * Run the tutorial inside the test suite. (Jelmer Vernooij)

  * Reorganized and updated the tutorial. (Jelmer Vernooij, Dave Borowitz, #610550,
     #610540)


0.6.2	2010-10-16

 BUG FIXES

  * HTTP server correctly handles empty CONTENT_LENGTH. (Dave Borowitz)

  * Don't error when creating GitFiles with the default mode. (Dave Borowitz)

  * ThinPackData.from_file now works with resolve_ext_ref callback.
    (Dave Borowitz)

  * Provide strnlen() on mingw32 which doesn't have it. (Hans Kolek)

  * Set bare=true in the configuratin for bare repositories. (Dirk Neumann)

 FEATURES

  * Use slots for core objects to save up on memory. (Jelmer Vernooij)

  * Web server supports streaming progress/pack output. (Dave Borowitz)

  * New public function dulwich.pack.write_pack_header. (Dave Borowitz)

  * Distinguish between missing files and read errors in HTTP server.
    (Dave Borowitz)

  * Initial work on support for fastimport using python-fastimport.
    (Jelmer Vernooij)

  * New dulwich.pack.MemoryPackIndex class. (Jelmer Vernooij)

  * Delegate SHA peeling to the object store.  (Dave Borowitz)

 TESTS

  * Use GitFile when modifying packed-refs in tests. (Dave Borowitz)

  * New tests in test_web with better coverage and fewer ad-hoc mocks.
    (Dave Borowitz)

  * Standardize quote delimiters in test_protocol. (Dave Borowitz)

  * Fix use when testtools is installed. (Jelmer Vernooij)

  * Add trivial test for write_pack_header. (Jelmer Vernooij)

  * Refactor some of dulwich.tests.compat.server_utils. (Dave Borowitz)

  * Allow overwriting id property of objects in test utils. (Dave Borowitz)

  * Use real in-memory objects rather than stubs for server tests.
    (Dave Borowitz)

  * Clean up MissingObjectFinder. (Dave Borowitz)

 API CHANGES

  * ObjectStore.iter_tree_contents now walks contents in depth-first, sorted
    order. (Dave Borowitz)

  * ObjectStore.iter_tree_contents can optionally yield tree objects as well.
    (Dave Borowitz).

  * Add side-band-64k support to ReceivePackHandler. (Dave Borowitz)

  * Change server capabilities methods to classmethods. (Dave Borowitz)

  * Tweak server handler injection. (Dave Borowitz)

  * PackIndex1 and PackIndex2 now subclass FilePackIndex, which is 
    itself a subclass of PackIndex. (Jelmer Vernooij)

 DOCUMENTATION

  * Add docstrings for various functions in dulwich.objects. (Jelmer Vernooij)

  * Clean up docstrings in dulwich.protocol. (Dave Borowitz)

  * Explicitly specify allowed protocol commands to
    ProtocolGraphWalker.read_proto_line.  (Dave Borowitz)

  * Add utility functions to DictRefsContainer. (Dave Borowitz)


0.6.1	2010-07-22

 BUG FIXES

  * Fix memory leak in C implementation of sorted_tree_items. (Dave Borowitz)

  * Use correct path separators for named repo files. (Dave Borowitz)

  * python > 2.7 and testtools-based test runners will now also pick up skipped
    tests correctly. (Jelmer Vernooij)

 FEATURES

  * Move named file initilization to BaseRepo. (Dave Borowitz)

  * Add logging utilities and git/HTTP server logging. (Dave Borowitz)

  * The GitClient interface has been cleaned up and instances are now reusable.
    (Augie Fackler)

  * Allow overriding paths to executables in GitSSHClient. 
    (Ross Light, Jelmer Vernooij, #585204)

  * Add PackBasedObjectStore.pack_loose_objects(). (Jelmer Vernooij)

 TESTS

  * Add tests for sorted_tree_items and C implementation. (Dave Borowitz)

  * Add a MemoryRepo that stores everything in memory. (Dave Borowitz)

  * Quiet logging output from web tests. (Dave Borowitz)

  * More flexible version checking for compat tests. (Dave Borowitz)

  * Compat tests for servers with and without side-band-64k. (Dave Borowitz)

 CLEANUP

  * Clean up file headers. (Dave Borowitz)

 TESTS

  * Use GitFile when modifying packed-refs in tests. (Dave Borowitz)

 API CHANGES

  * dulwich.pack.write_pack_index_v{1,2} now take a file-like object
    rather than a filename. (Jelmer Vernooij)

  * Make dul-daemon/dul-web trivial wrappers around server functionality.
    (Dave Borowitz)

  * Move reference WSGI handler to web.py. (Dave Borowitz)

  * Factor out _report_status in ReceivePackHandler. (Dave Borowitz)

  * Factor out a function to convert a line to a pkt-line. (Dave Borowitz)


0.6.0	2010-05-22

note: This list is most likely incomplete for 0.6.0.

 BUG FIXES
 
  * Fix ReceivePackHandler to disallow removing refs without delete-refs.
    (Dave Borowitz)

  * Deal with capabilities required by the client, even if they 
    can not be disabled in the server. (Dave Borowitz)

  * Fix trailing newlines in generated patch files.
    (Jelmer Vernooij)

  * Implement RefsContainer.__contains__. (Jelmer Vernooij)

  * Cope with \r in ref files on Windows. (
    http://github.com/jelmer/dulwich/issues/#issue/13, Jelmer Vernooij)

  * Fix GitFile breakage on Windows. (Anatoly Techtonik, #557585)

  * Support packed ref deletion with no peeled refs. (Augie Fackler)

  * Fix send pack when there is nothing to fetch. (Augie Fackler)

  * Fix fetch if no progress function is specified. (Augie Fackler)

  * Allow double-staging of files that are deleted in the index. 
    (Dave Borowitz)

  * Fix RefsContainer.add_if_new to support dangling symrefs.
    (Dave Borowitz)

  * Non-existant index files in non-bare repositories are now treated as 
    empty. (Dave Borowitz)

  * Always update ShaFile.id when the contents of the object get changed. 
    (Jelmer Vernooij)

  * Various Python2.4-compatibility fixes. (Dave Borowitz)

  * Fix thin pack handling. (Dave Borowitz)
 
 FEATURES

  * Add include-tag capability to server. (Dave Borowitz)

  * New dulwich.fastexport module that can generate fastexport 
    streams. (Jelmer Vernooij)

  * Implemented BaseRepo.__contains__. (Jelmer Vernooij)

  * Add __setitem__ to DictRefsContainer. (Dave Borowitz)

  * Overall improvements checking Git objects. (Dave Borowitz)

  * Packs are now verified while they are received. (Dave Borowitz)

 TESTS

  * Add framework for testing compatibility with C Git. (Dave Borowitz)

  * Add various tests for the use of non-bare repositories. (Dave Borowitz)

  * Cope with diffstat not being available on all platforms. 
    (Tay Ray Chuan, Jelmer Vernooij)

  * Add make_object and make_commit convenience functions to test utils.
    (Dave Borowitz)

 API BREAKAGES

  * The 'committer' and 'message' arguments to Repo.do_commit() have 
    been swapped. 'committer' is now optional. (Jelmer Vernooij)

  * Repo.get_blob, Repo.commit, Repo.tag and Repo.tree are now deprecated.
    (Jelmer Vernooij)

  * RefsContainer.set_ref() was renamed to RefsContainer.set_symbolic_ref(),
    for clarity. (Jelmer Vernooij)

 API CHANGES

  * The primary serialization APIs in dulwich.objects now work 
    with chunks of strings rather than with full-text strings. 
    (Jelmer Vernooij)

0.5.02010-03-03

 BUG FIXES

  * Support custom fields in commits (readonly). (Jelmer Vernooij)

  * Improved ref handling. (Dave Borowitz)

  * Rework server protocol to be smarter and interoperate with cgit client.
    (Dave Borowitz)

  * Add a GitFile class that uses the same locking protocol for writes as 
    cgit. (Dave Borowitz)

  * Cope with forward slashes correctly in the index on Windows.
    (Jelmer Vernooij, #526793)

 FEATURES

  * --pure option to setup.py to allow building/installing without the C 
    extensions. (Hal Wine, Anatoly Techtonik, Jelmer Vernooij, #434326)

  * Implement Repo.get_config(). (Jelmer Vernooij, Augie Fackler)

  * HTTP dumb and smart server. (Dave Borowitz)

  * Add abstract baseclass for Repo that does not require file system 
    operations. (Dave Borowitz)

0.4.1	2010-01-03

 FEATURES

  * Add ObjectStore.iter_tree_contents(). (Jelmer Vernooij)

  * Add Index.changes_from_tree(). (Jelmer Vernooij)

  * Add ObjectStore.tree_changes(). (Jelmer Vernooij)

  * Add functionality for writing patches in dulwich.patch.
    (Jelmer Vernooij)

0.4.0	2009-10-07

 DOCUMENTATION

  * Added tutorial.

 API CHANGES

  * dulwich.object_store.tree_lookup_path will now return the mode and 
    sha of the object found rather than the object itself.

 BUG FIXES

  * Use binascii.hexlify / binascii.unhexlify for better performance.

  * Cope with extra unknown data in index files by ignoring it (for now).

  * Add proper error message when server unexpectedly hangs up. (#415843)

  * Correctly write opcode for equal in create_delta.

0.3.3	2009-07-23

 FEATURES

  * Implement ShaFile.__hash__().

  * Implement Tree.__len__()

 BUG FIXES
  
  * Check for 'objects' and 'refs' directories
    when looking for a Git repository. (#380818)

0.3.2	2009-05-20

 BUG FIXES

  * Support the encoding field in Commits.
  
  * Some Windows compatibility fixes.

  * Fixed several issues in commit support.

 FEATURES

  * Basic support for handling submodules.

0.3.1	2009-05-13

 FEATURES

  * Implemented Repo.__getitem__, Repo.__setitem__ and Repo.__delitem__ to 
    access content.

 API CHANGES

  * Removed Repo.set_ref, Repo.remove_ref, Repo.tags, Repo.get_refs and 
    Repo.heads in favor of Repo.refs, a dictionary-like object for accessing
    refs.

 BUG FIXES

  * Removed import of 'sha' module in objects.py, which was causing 
    deprecation warnings on Python 2.6.

0.3.0	2009-05-10

 FEATURES

  * A new function 'commit_tree' has been added that can commit a tree 
    based on an index.

 BUG FIXES

  * The memory usage when generating indexes has been significantly reduced.
 
  * A memory leak in the C implementation of parse_tree has been fixed.

  * The send-pack smart server command now works. (Thanks Scott Chacon)

  * The handling of short timestamps (less than 10 digits) has been fixed.

  * The handling of timezones has been fixed.

0.2.1	2009-04-30

 BUG FIXES

  * Fix compatibility with Python2.4.

0.2.0	2009-04-30

 FEATURES

  * Support for activity reporting in smart protocol client.

  * Optional C extensions for better performance in a couple of 
    places that are performance-critical.

0.1.1	2009-03-13

 BUG FIXES

  * Fixed regression in Repo.find_missing_objects()

  * Don't fetch ^{} objects from remote hosts, as requesting them 
    causes a hangup.

  * Always write pack to disk completely before calculating checksum.

 FEATURES

  * Allow disabling thin packs when talking to remote hosts.

0.1.0	2009-01-24

 * Initial release.<|MERGE_RESOLUTION|>--- conflicted
+++ resolved
@@ -18,14 +18,12 @@
 
  API CHANGES
 
-<<<<<<< HEAD
   * The order of the parameters to Tree.add(name, mode, sha) has changed, and
     is now consistent with the rest of Dulwich. Existing code will still
     work but print a DeprecationWarning. (Jelmer Vernooij, #663550)
-=======
+
   * Tree.entries() is now deprecated in favour of Tree.items() and
     Tree.iteritems(). (Jelmer Vernooij)
->>>>>>> 962e93dc
 
 0.7.0	2011-01-21
 
