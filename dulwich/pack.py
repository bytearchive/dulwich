--- conflicted
+++ resolved
@@ -39,6 +39,10 @@
 import mmap
 import os
 import struct
+try:
+    from struct import unpack_from
+except ImportError:
+    from misc import unpack_from
 import sys
 import zlib
 import difflib
@@ -50,7 +54,6 @@
         )
 from errors import ApplyDeltaError
 from misc import make_sha
-from misc import unpack_from
 
 supports_mmap_offset = (sys.version_info[0] >= 3 or
         (sys.version_info[0] == 2 and sys.version_info[1] >= 6))
@@ -163,7 +166,6 @@
     The values are sorted by sha id within the group, so do the math to find
     the start and end offset and then bisect in to find if the value is present.
     """
-<<<<<<< HEAD
   
     def __init__(self, filename):
         """Create a pack index object.
@@ -181,7 +183,7 @@
             self.version = 1
             self._fan_out_table = self._read_fan_out_table(0)
         else:
-            (self.version, ) = struct.unpack_from(">L", self._contents, 4)
+            (self.version, ) = unpack_from(">L", self._contents, 4)
             assert self.version in (2,), "Version was %d" % self.version
             self._fan_out_table = self._read_fan_out_table(8)
             self._name_table_offset = 8 + 0x100 * 4
@@ -213,151 +215,9 @@
         :return: Tuple with object name (SHA), offset in pack file and 
               CRC32 checksum (if known)."""
         if self.version == 1:
-            (offset, name) = struct.unpack_from(">L20s", self._contents, 
+            (offset, name) = unpack_from(">L20s", self._contents, 
                 (0x100 * 4) + (i * 24))
             return (name, offset, None)
-=======
-    self._filename = filename
-    # Take the size now, so it can be checked each time we map the file to
-    # ensure that it hasn't changed.
-    self._size = os.path.getsize(filename)
-    self._file = open(filename, 'r')
-    self._contents = simple_mmap(self._file, 0, self._size)
-    if self._contents[:4] != '\377tOc':
-        self.version = 1
-        self._fan_out_table = self._read_fan_out_table(0)
-    else:
-        (self.version, ) = unpack_from(">L", self._contents, 4)
-        assert self.version in (2,), "Version was %d" % self.version
-        self._fan_out_table = self._read_fan_out_table(8)
-        self._name_table_offset = 8 + 0x100 * 4
-        self._crc32_table_offset = self._name_table_offset + 20 * len(self)
-        self._pack_offset_table_offset = self._crc32_table_offset + 4 * len(self)
-
-  def __eq__(self, other):
-    if type(self) != type(other):
-        return False
-
-    if self._fan_out_table != other._fan_out_table:
-        return False
-
-    for (name1, _, _), (name2, _, _) in izip(self.iterentries(), other.iterentries()):
-        if name1 != name2:
-            return False
-    return True
-
-  def close(self):
-    self._file.close()
-
-  def __len__(self):
-    """Return the number of entries in this pack index."""
-    return self._fan_out_table[-1]
-
-  def _unpack_entry(self, i):
-    """Unpack the i-th entry in the index file.
-
-    :return: Tuple with object name (SHA), offset in pack file and 
-          CRC32 checksum (if known)."""
-    if self.version == 1:
-        (offset, name) = unpack_from(">L20s", self._contents, 
-            (0x100 * 4) + (i * 24))
-        return (name, offset, None)
-    else:
-        return (self._unpack_name(i), self._unpack_offset(i), 
-                self._unpack_crc32_checksum(i))
-
-  def _unpack_name(self, i):
-    if self.version == 1:
-        return self._unpack_entry(i)[0]
-    else:
-        return unpack_from("20s", self._contents, 
-                                  self._name_table_offset + i * 20)[0]
-
-  def _unpack_offset(self, i):
-    if self.version == 1:
-        return self._unpack_entry(i)[1]
-    else:
-        return unpack_from(">L", self._contents, 
-                                  self._pack_offset_table_offset + i * 4)[0]
-
-  def _unpack_crc32_checksum(self, i):
-    if self.version == 1:
-        return None
-    else:
-        return unpack_from(">L", self._contents, 
-                                  self._crc32_table_offset + i * 4)[0]
-
-  def __iter__(self):
-      return imap(sha_to_hex, self._itersha())
-
-  def _itersha(self):
-    for i in range(len(self)):
-        yield self._unpack_name(i)
-
-  def objects_sha1(self):
-    return iter_sha1(self._itersha())
-
-  def iterentries(self):
-    """Iterate over the entries in this pack index.
-   
-    Will yield tuples with object name, offset in packfile and crc32 checksum.
-    """
-    for i in range(len(self)):
-        yield self._unpack_entry(i)
-
-  def _read_fan_out_table(self, start_offset):
-    ret = []
-    for i in range(0x100):
-        ret.append(struct.unpack(">L", self._contents[start_offset+i*4:start_offset+(i+1)*4])[0])
-    return ret
-
-  def check(self):
-    """Check that the stored checksum matches the actual checksum."""
-    return self.calculate_checksum() == self.get_stored_checksums()[1]
-
-  def calculate_checksum(self):
-    f = open(self._filename, 'r')
-    try:
-        return make_sha(self._contents[:-20]).digest()
-    finally:
-        f.close()
-
-  def get_stored_checksums(self):
-    """Return the SHA1 checksums stored for the corresponding packfile and 
-    this header file itself."""
-    return str(self._contents[-40:-20]), str(self._contents[-20:])
-
-  def object_index(self, sha):
-    """Return the index in to the corresponding packfile for the object.
-
-    Given the name of an object it will return the offset that object lives
-    at within the corresponding pack file. If the pack file doesn't have the
-    object then None will be returned.
-    """
-    size = os.path.getsize(self._filename)
-    assert size == self._size, "Pack index %s has changed size, I don't " \
-         "like that" % self._filename
-    if len(sha) == 40:
-        sha = hex_to_sha(sha)
-    return self._object_index(sha)
-
-  def _object_index(self, sha):
-      """See object_index"""
-      idx = ord(sha[0])
-      if idx == 0:
-          start = 0
-      else:
-          start = self._fan_out_table[idx-1]
-      end = self._fan_out_table[idx]
-      assert start <= end
-      while start <= end:
-        i = (start + end)/2
-        file_sha = self._unpack_name(i)
-        if file_sha < sha:
-          start = i + 1
-        elif file_sha > sha:
-          end = i - 1
->>>>>>> 701b3c32
         else:
             return (self._unpack_name(i), self._unpack_offset(i), 
                     self._unpack_crc32_checksum(i))
@@ -366,21 +226,21 @@
         if self.version == 1:
             return self._unpack_entry(i)[0]
         else:
-            return struct.unpack_from("20s", self._contents, 
+            return unpack_from("20s", self._contents, 
                                       self._name_table_offset + i * 20)[0]
   
     def _unpack_offset(self, i):
         if self.version == 1:
             return self._unpack_entry(i)[1]
         else:
-            return struct.unpack_from(">L", self._contents, 
+            return unpack_from(">L", self._contents, 
                                       self._pack_offset_table_offset + i * 4)[0]
   
     def _unpack_crc32_checksum(self, i):
         if self.version == 1:
             return None
         else:
-            return struct.unpack_from(">L", self._contents, 
+            return unpack_from(">L", self._contents, 
                                       self._crc32_table_offset + i * 4)[0]
   
     def __iter__(self):
@@ -414,7 +274,7 @@
     def calculate_checksum(self):
         f = open(self._filename, 'r')
         try:
-            return hashlib.sha1(self._contents[:-20]).digest()
+            return make_sha(self._contents[:-20]).digest()
         finally:
             f.close()
   
@@ -527,7 +387,6 @@
     and detect the delta case, or a request for an object at the wrong position.
     It will all just throw a zlib or KeyError.
     """
-<<<<<<< HEAD
   
     def __init__(self, filename):
         """Create a PackData object that represents the pack in the given filename.
@@ -563,7 +422,7 @@
         f = open(self._filename, 'rb')
         try:
             map = simple_mmap(f, 0, self._size)
-            return hashlib.sha1(map[:-20]).digest()
+            return make_sha(map[:-20]).digest()
         finally:
             f.close()
   
@@ -575,35 +434,6 @@
             (type, obj, total_size) = unpack_object(map)
             yield offset, type, obj
             offset += total_size
-=======
-    self._filename = filename
-    assert os.path.exists(filename), "%s is not a packfile" % filename
-    self._size = os.path.getsize(filename)
-    self._header_size = 12
-    assert self._size >= self._header_size, "%s is too small for a packfile (%d < %d)" % (filename, self._size, self._header_size)
-    self._read_header()
-
-  def _read_header(self):
-    f = open(self._filename, 'rb')
-    try:
-        (version, self._num_objects) = \
-                read_pack_header(f)
-        f.seek(self._size-20)
-        (self._stored_checksum,) = read_pack_tail(f)
-    finally:
-        f.close()
-
-  def __len__(self):
-      """Returns the number of objects in this pack."""
-      return self._num_objects
-
-  def calculate_checksum(self):
-    f = open(self._filename, 'rb')
-    try:
-        map = simple_mmap(f, 0, self._size)
-        return make_sha(map[:-20]).digest()
-    finally:
->>>>>>> 701b3c32
         f.close()
   
     def iterentries(self, ext_resolve_ref=None):
